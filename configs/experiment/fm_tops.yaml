--- conflicted
+++ resolved
@@ -70,16 +70,12 @@
   #  T_max: ${trainer.max_epochs}
 
 data:
-<<<<<<< HEAD
-  jet_type: t
-=======
   jet_type:
     #- "g"
     #- "q"
     - "t"
     #- "w"
     #- "z"
->>>>>>> 2fa84e6c
   batch_size: 1024
   num_particles: ${model.num_particles}
   variable_jet_sizes: ${model.mask}
@@ -94,7 +90,6 @@
   conditioning_num_particles: False
 
 callbacks:
-
   ema:
     decay: 0.9999
     apply_ema_every_n_steps: 1
@@ -102,10 +97,6 @@
     save_ema_weights_in_callback_state: True
     evaluate_ema_weights_instead: True
 
-<<<<<<< HEAD
-=======
-
->>>>>>> 2fa84e6c
   jetnet_eval:
     every_n_epochs: 3
     num_jet_samples: 2
